--- conflicted
+++ resolved
@@ -272,10 +272,5 @@
     )
 
     matchmaker = MatchMaker(bots, "questions/rakuda_v1.jsonl", referee, verbose=False)
-<<<<<<< HEAD
-    matchmaker.run_matches(850)
-    matchmaker.output_matches("tournaments/rakuda_v1_8-22.jsonl")
-=======
-    matchmaker.run_matches(1300)
-    matchmaker.output_matches("tournaments/rakuda_v1_8-30.jsonl")
->>>>>>> 181289c6
+    matchmaker.run_matches(1200)
+    matchmaker.output_matches("tournaments/rakuda_v1_8-30.jsonl")