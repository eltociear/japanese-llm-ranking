--- conflicted
+++ resolved
@@ -220,27 +220,15 @@
         Bot("answers/rakuda_v1/stormy.jsonl"),
         Bot("answers/rakuda_v1/calm.jsonl"),
         Bot("answers/rakuda_v1/rwkv.jsonl"),
-<<<<<<< HEAD
-=======
         Bot("answers/rakuda_v1/super-torin.jsonl"),
->>>>>>> cf4c26fe
     ]
 
     referee = Referee(
         "reviews/rakuda_v1_gpt4.jsonl",
         "prompts/gpt4_reviewer.jsonl",
         "prompts/rakuda_prompt.jsonl",
-<<<<<<< HEAD
-        model="gpt-4",
-    )
-
-    matchmaker = MatchMaker(bots, "questions/rakuda_v1.jsonl", referee, verbose=False)
-    matchmaker.run_matches(10)
-    matchmaker.output_matches("tournaments/rakuda_v1.jsonl")
-=======
     )
 
     matchmaker = MatchMaker(bots, "questions/rakuda_v1.jsonl", referee, verbose=False)
     matchmaker.run_matches(800)
-    matchmaker.output_matches("tournaments/rakuda_v1_gpt4.jsonl")
->>>>>>> cf4c26fe
+    matchmaker.output_matches("tournaments/rakuda_v1_gpt4.jsonl")